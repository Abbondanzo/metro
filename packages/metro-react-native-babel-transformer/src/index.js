--- conflicted
+++ resolved
@@ -221,14 +221,11 @@
             babel: true,
             sourceType: babelConfig.sourceType,
           });
-<<<<<<< HEAD
 
     const functionMap = generateFunctionMap(sourceAst, {filename});
     /* $FlowFixMe(>=0.111.0 site=react_native_fb) This comment suppresses an
      * error found when Flow v0.111 was deployed. To see the error, delete this
      * comment and run Flow. */
-=======
->>>>>>> 509afa4e
     const result = transformFromAstSync(sourceAst, src, babelConfig);
 
     // The result from `transformFromAstSync` can be null (if the file is ignored)
